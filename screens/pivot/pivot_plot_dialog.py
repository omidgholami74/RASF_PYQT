from PyQt6.QtWidgets import QDialog, QVBoxLayout, QHBoxLayout, QCheckBox, QLabel, QLineEdit, QPushButton, QMessageBox, QComboBox, QTreeView
from PyQt6.QtCore import Qt, QPointF
from PyQt6.QtGui import QColor, QStandardItemModel, QStandardItem
import pyqtgraph as pg
import re
import pandas as pd
import numpy as np
import logging
from datetime import datetime

class PivotPlotDialog(QDialog):
    """Dialog for plotting Verification data with PyQtGraph for professional plotting."""
    def __init__(self, parent, selected_element, annotations):
        super().__init__(parent)
        self.parent = parent
        self.selected_element = selected_element
        self.annotations = annotations
        self.setWindowTitle(f"Verification Plot for {selected_element}")
        self.setGeometry(100, 100, 1400, 900)
        self.setModal(False)
        self.range_percent = 5  # Default 5%
        self.logger = logging.getLogger(__name__)
        self.initial_ranges = {}  # To store initial axis ranges for reset
        self.setup_ui()

    def setup_ui(self):
        layout = QVBoxLayout(self)
        
        control_frame = QHBoxLayout()
        self.show_check_crm = QCheckBox("Show Certificate Value", checked=True)
        self.show_check_crm.toggled.connect(self.update_plot)
        control_frame.addWidget(self.show_check_crm)
        
        self.show_pivot_crm = QCheckBox("Show Sample Value", checked=True)
        self.show_pivot_crm.toggled.connect(self.update_plot)
        control_frame.addWidget(self.show_pivot_crm)
        
        self.show_middle = QCheckBox("Show Middle", checked=True)
        self.show_middle.toggled.connect(self.update_plot)
        control_frame.addWidget(self.show_middle)
        
        self.show_range = QCheckBox("Show Acceptable Range", checked=True)
        self.show_range.toggled.connect(self.update_plot)
        control_frame.addWidget(self.show_range)
        
        # Range percent selection
        control_frame.addWidget(QLabel("Acceptable Range (%):"))
        self.range_combo = QComboBox()
        self.range_combo.addItems(["5%", "10%"])
        self.range_combo.setCurrentText("5%")
        self.range_combo.currentTextChanged.connect(lambda text: setattr(self, 'range_percent', int(text.replace('%', ''))) or self.update_plot())
        control_frame.addWidget(self.range_combo)
        
        control_frame.addWidget(QLabel("Max Correction (%):"))
        self.max_correction_percent = QLineEdit("32")
        control_frame.addWidget(self.max_correction_percent)
        
        correct_btn = QPushButton("Correct Sample Value")
        correct_btn.clicked.connect(self.correct_crm_callback)
        control_frame.addWidget(correct_btn)
        
        select_crms_btn = QPushButton("Select Verifications")
        select_crms_btn.clicked.connect(self.open_select_crms_window)
        control_frame.addWidget(select_crms_btn)
        
        report_btn = QPushButton("Report")
        report_btn.clicked.connect(self.show_report)
        control_frame.addWidget(report_btn)
        
        # Zoom buttons
        zoom_in_btn = QPushButton("Zoom In")
        zoom_in_btn.clicked.connect(self.zoom_in)
        control_frame.addWidget(zoom_in_btn)
        
        zoom_out_btn = QPushButton("Zoom Out")
        zoom_out_btn.clicked.connect(self.zoom_out)
        control_frame.addWidget(zoom_out_btn)
        
        reset_zoom_btn = QPushButton("Reset Zoom")
        reset_zoom_btn.clicked.connect(self.reset_zoom)
        control_frame.addWidget(reset_zoom_btn)
        
        layout.addLayout(control_frame)
        
        # Main plot
        self.main_plot = pg.PlotWidget()
        self.main_plot.setMouseEnabled(x=True, y=True)
        self.main_plot.setMenuEnabled(True)
        self.main_plot.enableAutoRange(x=False, y=False)
        self.main_plot.setBackground('w')
        self.legend = self.main_plot.addLegend(offset=(10, 10))  # Initialize legend once
        layout.addWidget(self.main_plot)
        
        # Connect mouse move for tooltips
        self.main_plot.scene().sigMouseMoved.connect(self.show_tooltip)
        
        self.update_plot()

    def zoom_in(self):
        self.main_plot.getViewBox().scaleBy((0.8, 0.8))

    def zoom_out(self):
        self.main_plot.getViewBox().scaleBy((1.25, 1.25))

    def reset_zoom(self):
        if self.initial_ranges:
            self.main_plot.setXRange(self.initial_ranges['main_x'][0], self.initial_ranges['main_x'][1])
            self.main_plot.setYRange(self.initial_ranges['main_y'][0], self.initial_ranges['main_y'][1])

    def show_tooltip(self, pos):
        plot = self.main_plot.getPlotItem()
        if not plot:
            return
        vb = plot.getViewBox()
        mouse_point = vb.mapSceneToView(pos)
        # Remove existing tooltip text items
        for item in plot.items[:]:
            if isinstance(item, pg.TextItem):
                plot.removeItem(item)
        for item in plot.listDataItems():
            x, y = item.getData()
            for i in range(len(x)):
                if abs(vb.mapViewToScene(pg.Point(x[i], y[i])).x() - pos.x()) < 20 and abs(vb.mapViewToScene(pg.Point(x[i], y[i])).y() - pos.y()) < 20:
                    text = pg.TextItem(f"{item.name()}: {self.format_number(y[i])}", anchor=(0, 0))
                    text.setPos(x[i], y[i])
                    plot.addItem(text)
                    return

    def show_report(self):
        from .report_dialog import ReportDialog
        dialog = ReportDialog(self, self.annotations)
        dialog.exec()

    def correct_crm_callback(self):
        self.parent.correct_pivot_crm()
        self.update_plot()

    def is_numeric(self, value):
        """Check if a value can be converted to float."""
        try:
            float(value)
            return True
        except (ValueError, TypeError):
            return False

    def format_number(self, value):
        """Format number to display full value without scientific notation."""
        if not self.is_numeric(value):
            return str(value)
        num = float(value)
        if num == 0:
            return "0"
        return f"{num:.4f}".rstrip('0').rstrip('.')

    def update_plot(self):
        if not self.selected_element or self.selected_element not in self.parent.pivot_data.columns:
            self.logger.warning(f"Element '{self.selected_element}' not found in pivot data! Available columns: {list(self.parent.pivot_data.columns)}")
            QMessageBox.warning(self, "Warning", f"Element '{self.selected_element}' not found in pivot data! Available elements: {', '.join(self.parent.pivot_data.columns)}")
            return

        try:
            self.main_plot.clear()
            self.legend.clear()  # Clear existing legend items
            self.logger.debug(f"Legend cleared. Current legend items: {[item[1].name() for item in self.legend.items if hasattr(item[1], 'name')]}")
            self.annotations.clear()
            added_legend_names = set()  # Track added legend names to avoid duplicates

            def extract_crm_id(label):
                m = re.search(r'(?i)(?:CRM|par|OREAS)[\s-]*(\d+[a-zA-Z]?)', str(label))
                return m.group(1) if m else None

            # Extract element name and wavelength
            element_name = self.selected_element.split()[0]
            wavelength = ' '.join(self.selected_element.split()[1:]) if len(self.selected_element.split()) > 1 else ""
            analysis_date = datetime.now().strftime("%Y-%m-%d %H:%M:%S")  # Current date and time

            # Get calibration range from Std data
            std_data = self.parent.original_df[
                (self.parent.original_df['Type'] == 'Std') & 
                (self.parent.original_df['Element'] == self.selected_element)
            ]['Soln Conc']
            calibration_min = float(std_data.min()) if not std_data.empty and self.is_numeric(std_data.min()) else 0
            calibration_max = float(std_data.max()) if not std_data.empty and self.is_numeric(std_data.max()) else 0
            calibration_range = f"[{self.format_number(calibration_min)} to {self.format_number(calibration_max)}]" if calibration_min != 0 or calibration_max != 0 else "[0 to 0]"

            # Step 1: Collect blank rows
            blank_rows = self.parent.pivot_data[
                self.parent.pivot_data['Solution Label'].str.contains(r'CRM\s*BLANK', case=False, na=False, regex=True)
            ]
            self.logger.debug(f"Blank rows: {blank_rows}")

            # Step 2: Get the first blank row's value
            blank_val = 0
            blank_correction_status = "Not Applied"
            if not blank_rows.empty:
                first_blank_row = blank_rows.iloc[0]
                blank_val = first_blank_row[self.selected_element] if pd.notna(first_blank_row[self.selected_element]) else 0
                blank_val = float(blank_val) if self.is_numeric(blank_val) else 0
<<<<<<< HEAD
                if blank_val != 0:
                    blank_correction_status = "Applied"
=======
                # if blank_val < 0:
                #     self.logger.warning(f"Negative blank value detected: {blank_val}. Setting to 0.")
                #     blank_val = 0
                # if blank_val != 0:
                blank_correction_status = "Applied"
>>>>>>> e1588c48
            self.logger.debug(f"Selected Blank Value: {blank_val}")

            # Get CRM labels
            crm_labels = [
                label for label in self.parent._inline_crm_rows_display.keys()
                if ('CRM' in label.upper() or 'par' in label.lower())
                and label not in blank_rows['Solution Label'].values
                and label in self.parent.included_crms and self.parent.included_crms[label].isChecked()
            ]
            self.logger.debug(f"CRM labels: {crm_labels}")

            # Prepare data for plotting
            crm_ids = []
            x_pos = []
            certificate_values = []
            sample_values = []
            corrected_sample_values = []
            lower_bounds = []
            upper_bounds = []
            middle_values = []
            soln_concs = []
            int_values = []
            icp_recoveries = []
            icp_statuses = []

            for sol_label in crm_labels:
                pivot_row = self.parent.pivot_data[self.parent.pivot_data['Solution Label'] == sol_label]
                if pivot_row.empty:
                    self.logger.warning(f"No pivot data for Solution Label: {sol_label}")
                    continue
                pivot_val = pivot_row.iloc[0][self.selected_element]
                crm_id = extract_crm_id(sol_label)
                if not crm_id:
                    self.logger.warning(f"No CRM ID extracted for Solution Label: {sol_label}")
                    continue
                
                # Get Soln Conc and Int for this sample
                sample_rows = self.parent.original_df[
                    (self.parent.original_df['Solution Label'] == sol_label) &
                    (self.parent.original_df['Element'].str.startswith(element_name)) &
                    (self.parent.original_df['Type'].isin(['Samp', 'Sample']))
                ]
                soln_conc = sample_rows['Soln Conc'].iloc[0] if not sample_rows.empty else '---'
                int_val = sample_rows['Int'].iloc[0] if not sample_rows.empty else '---'
                
                # Calculate RSD% (assuming multiple measurements are available)
                int_values_list = sample_rows['Int'].dropna().astype(float).tolist()
                rsd_percent = (np.std(int_values_list) / np.mean(int_values_list) * 100) if int_values_list and np.mean(int_values_list) != 0 else 0.0
                
                # Assume Detection Limit (DL) for the element (e.g., 0.01 ppm for ICP-OES)
                detection_limit = 0.01  # Placeholder; ideally from calibration data
                crm_source = "NIST"  # Placeholder; ideally from original_df or user input
                sample_matrix = "Soil"  # Placeholder; ideally from original_df or user input
                
                for row_data, _ in self.parent._inline_crm_rows_display[sol_label]:
                    if isinstance(row_data, list) and row_data and row_data[0].endswith("CRM"):
                        val = row_data[self.parent.pivot_data.columns.get_loc(self.selected_element)] if self.selected_element in self.parent.pivot_data.columns else ""
                        if not val or not val.strip():
                            self.logger.warning(f"Empty or invalid CRM value for {sol_label}")
                            continue
                        print('omid1',pivot_val)
                        # Handle non-numeric values
                        if not self.is_numeric(val) or not self.is_numeric(pivot_val):
                            annotation = f"Verification ID: {crm_id} (Label: {sol_label})"
                            annotation += f"\n  - Certificate Value: {val}"
                            annotation += f"\n  - Sample Value: {pivot_val}"
                            annotation += f"\n  - Acceptable Range: [N/A]"
                            annotation += f"\n  - Status: Out of range (non-numeric data)."
                            annotation += f"\n  - Blank Value Subtracted: {self.format_number(blank_val)}"
                            annotation += f"\n  - Blank Correction Status: {blank_correction_status}"
<<<<<<< HEAD
                            annotation += f"\n  - Corrected Sample Value: {pivot_val}"
=======
                            annotation += f"\n  - Sample Value - Blank: {pivot_val}"
                            annotation += f"\n  - Corrected Range: [N/A]"
>>>>>>> e1588c48
                            annotation += f"\n  - Status after Blank Subtraction: Out of range (non-numeric data)."
                            annotation += f"\n  - Soln Conc: {soln_conc} out_range"
                            annotation += f"\n  - Int: {int_val}"
                            annotation += f"\n  - Calibration Range: {calibration_range} out_range"
                            annotation += f"\n  - ICP Recovery: N/A"
                            annotation += f"\n  - ICP Status: Out Range"
                            annotation += f"\n  - ICP Detection Limit: {detection_limit}"
                            annotation += f"\n  - ICP RSD%: {rsd_percent:.2f}%"
                            annotation += f"\n  - CRM Source: {crm_source}"
                            annotation += f"\n  - Sample Matrix: {sample_matrix}"
                            annotation += f"\n  - Element Wavelength: {wavelength}"
                            annotation += f"\n  - Analysis Date: {analysis_date}"
                            self.annotations.append(annotation)
                            self.logger.debug(f"Non-numeric data detected for {sol_label}: Certificate={val}, Sample={pivot_val}")
                            continue

                        try:
                            crm_val = float(val)
                            pivot_val_float = float(pivot_val)
                            print('omid2',pivot_val)
                            # Calculate ICP Recovery
                            icp_recovery = (pivot_val_float / crm_val * 100) if crm_val != 0 else 0
                            in_icp_range = 90 <= icp_recovery <= 110
                            icp_status = 'In Range' if in_icp_range else 'Out Range'
                            
                            # Acceptable range based on selected percent
                            range_val = crm_val * (self.range_percent / 100)
                            lower = crm_val - range_val
                            upper = crm_val + range_val
                            print('omid3',lower,pivot_val_float,upper)
                            in_range = lower <= pivot_val_float <= upper

                            annotation = f"Verification ID: {crm_id} (Label: {sol_label})"
                            annotation += f"\n  - Certificate Value: {self.format_number(crm_val)}"
                            annotation += f"\n  - Sample Value: {self.format_number(pivot_val_float)}"
                            annotation += f"\n  - Acceptable Range: [{self.format_number(lower)} to {self.format_number(upper)}]"
                            if in_range:
                                annotation += f"\n  - Status: In range (no adjustment needed)."
                                corrected_pivot = pivot_val_float  # No correction needed
                                corrected_in_range = True
                                annotation += f"\n  - Blank Value Subtracted: {self.format_number(blank_val)}"
                                annotation += f"\n  - Blank Correction Status: Not Applied (in range)"
                                annotation += f"\n  - Corrected Sample Value: {self.format_number(corrected_pivot)}"
                                annotation += f"\n  - Status after Blank Subtraction: In range."
                            else:
                                annotation += f"\n  - Status: Out of range without adjustment."
                                corrected_pivot = pivot_val_float - blank_val
                                annotation += f"\n  - Blank Value Subtracted: {self.format_number(blank_val)}"
                                annotation += f"\n  - Blank Correction Status: {blank_correction_status}"
<<<<<<< HEAD
                                annotation += f"\n  - Corrected Sample Value: {self.format_number(corrected_pivot)}"
                                corrected_in_range = lower <= corrected_pivot <= upper
=======
                                annotation += f"\n  - Sample Value - Blank: {self.format_number(corrected_pivot)}"
                                annotation += f"\n  - Corrected Range: [{self.format_number(lower)} to {self.format_number(upper)}]"
>>>>>>> e1588c48
                                if corrected_in_range:
                                    annotation += f"\n  - Status after Blank Subtraction: In range."
                                else:
                                    annotation += f"\n  - Status after Blank Subtraction: Out of range."
                                    if corrected_pivot != 0:
                                        if corrected_pivot < lower:
                                            scale_factor = lower / corrected_pivot
                                            direction = "increase"
                                        elif corrected_pivot > upper:
                                            scale_factor = upper / corrected_pivot
                                            direction = "decrease"
                                        else:
                                            scale_factor = 1.0
                                            direction = ""
                                        scale_percent = abs((scale_factor - 1) * 100)
                                        annotation += f"\n  - Required Scaling: {scale_percent:.2f}% {direction} to fit within range."
                                        if scale_percent > 200:
                                            annotation += f"\n  - Warning: Scaling exceeds 200% ({scale_percent:.2f}%). This point is problematic and may require further investigation."
                                    else:
                                        annotation += f"\n  - Scaling not applicable (corrected sample value is zero)."
                            
                            # Add Soln Conc, Int, Calibration Range, and ICP-related info
                            in_calibration_range_soln = calibration_min <= float(soln_conc) <= calibration_max if self.is_numeric(soln_conc) and (calibration_min != 0 or calibration_max != 0) else False
                            annotation += f"\n  - Soln Conc: {soln_conc if isinstance(soln_conc, str) else self.format_number(soln_conc)} {'in_range' if in_calibration_range_soln else 'out_range'}"
                            annotation += f"\n  - Int: {int_val if isinstance(int_val, str) else self.format_number(int_val)}"
                            annotation += f"\n  - Calibration Range: {calibration_range} {'in_range' if in_calibration_range_soln else 'out_range'}"
                            annotation += f"\n  - ICP Recovery: {icp_recovery:.2f}% {'in_range' if in_icp_range else 'out_range'}"
                            annotation += f"\n  - ICP Status: {icp_status}"
                            annotation += f"\n  - ICP Detection Limit: {self.format_number(detection_limit)}"
                            annotation += f"\n  - ICP RSD%: {rsd_percent:.2f}%"
                            annotation += f"\n  - CRM Source: {crm_source}"
                            annotation += f"\n  - Sample Matrix: {sample_matrix}"
                            annotation += f"\n  - Element Wavelength: {wavelength}"
                            annotation += f"\n  - Analysis Date: {analysis_date}"

                            self.annotations.append(annotation)
                            
                            # Add to plotting data
                            crm_ids.append(crm_id)
                            x_pos.append(len(crm_ids) - 0.5)
                            certificate_values.append(crm_val)
                            sample_values.append(pivot_val_float)
                            corrected_sample_values.append(corrected_pivot)
                            lower_bounds.append(lower)
                            upper_bounds.append(upper)
                            middle_values.append((crm_val + pivot_val_float) / 2)
                            soln_concs.append(soln_conc)
                            int_values.append(int_val)
                            icp_recoveries.append(icp_recovery)
                            icp_statuses.append(icp_status)
                        except ValueError as e:
                            self.logger.error(f"ValueError in processing data for {sol_label}: {str(e)}")
                            continue

            if not crm_ids:
                self.main_plot.clear()
                self.legend.clear()
                self.logger.warning(f"No valid Verification data for {self.selected_element}. CRM labels: {crm_labels}")
                QMessageBox.warning(self, "Warning", f"No valid Verification data for {self.selected_element}. Please check data for CRM labels: {', '.join(crm_labels) if crm_labels else 'None'}")
                return

            # Set up main plot
            self.main_plot.setLabel('bottom', 'Verification ID')
            self.main_plot.setLabel('left', f'{self.selected_element} Value')
            self.main_plot.setTitle(f'Verification Values for {self.selected_element}')
            self.main_plot.getAxis('bottom').setTicks([[(i - 0.5, f'V {id}') for i, id in enumerate(crm_ids)]])
            y_values = certificate_values + sample_values + corrected_sample_values + lower_bounds + upper_bounds + middle_values
            if y_values:
                y_min, y_max = min(y_values), max(y_values)
                margin = (y_max - y_min) * 0.1
                self.main_plot.setXRange(-0.5, len(crm_ids) - 0.5)
                self.main_plot.setYRange(y_min - margin, y_max + margin)
                self.initial_ranges['main_x'] = (-0.5, len(crm_ids) - 0.5)
                self.initial_ranges['main_y'] = (y_min - margin, y_max + margin)

            # Plot main chart and add legend items exactly once
            if self.show_check_crm.isChecked() and x_pos and certificate_values:
                scatter = pg.PlotDataItem(x=x_pos, y=certificate_values, pen=None, symbol='o', symbolSize=8, symbolPen='r', symbolBrush='r', name='Certificate Value')
                self.main_plot.addItem(scatter)
                self.legend.addItem(scatter, 'Certificate Value')
                added_legend_names.add('Certificate Value')
                self.logger.debug(f"Added Certificate Value to legend")

            if self.show_pivot_crm.isChecked() and x_pos and sample_values:
                for i in range(len(crm_ids)):
                    color = 'g' if lower_bounds[i] <= sample_values[i] <= upper_bounds[i] else 'r'
                    scatter = pg.PlotDataItem(x=[x_pos[i]], y=[sample_values[i]], pen=None, symbol='o', symbolSize=8, symbolPen=color, symbolBrush=color, name='Sample Value')
                    self.main_plot.addItem(scatter)
                # Add a single legend item for Sample Value
                sample_scatter = pg.PlotDataItem(x=[x_pos[0]], y=[sample_values[0]], pen=None, symbol='o', symbolSize=8, symbolPen='g', symbolBrush='g', name='Sample Value')
                self.legend.addItem(sample_scatter, 'Sample Value')
                added_legend_names.add('Sample Value')
                self.logger.debug(f"Added Sample Value to legend")

            if self.show_middle.isChecked() and x_pos and middle_values:
                scatter = pg.PlotDataItem(x=x_pos, y=middle_values, pen=None, symbol='s', symbolSize=6, symbolPen='g', symbolBrush='g', name='Middle')
                self.main_plot.addItem(scatter)
                self.legend.addItem(scatter, 'Middle')
                added_legend_names.add('Middle')
                self.logger.debug(f"Added Middle to legend")

            if self.show_range.isChecked() and x_pos and lower_bounds and upper_bounds:
                for i in range(len(crm_ids)):
                    color = 'g' if calibration_min <= sample_values[i] <= calibration_max else 'r'
                    line_lower = pg.PlotDataItem(x=[x_pos[i] - 0.2, x_pos[i] + 0.2], y=[lower_bounds[i], lower_bounds[i]], pen=pg.mkPen(color, width=2))
                    line_upper = pg.PlotDataItem(x=[x_pos[i] - 0.2, x_pos[i] + 0.2], y=[upper_bounds[i], upper_bounds[i]], pen=pg.mkPen(color, width=2))
                    self.main_plot.addItem(line_lower)
                    self.main_plot.addItem(line_upper)
                # Add a single legend item for Acceptable Range
                range_item = pg.PlotDataItem(x=[x_pos[0] - 0.2, x_pos[0] + 0.2], y=[lower_bounds[0], lower_bounds[0]], pen=pg.mkPen('g', width=2), name='Acceptable Range')
                self.legend.addItem(range_item, 'Acceptable Range')
                added_legend_names.add('Acceptable Range')
                self.logger.debug(f"Added Acceptable Range to legend")

            self.main_plot.showGrid(x=True, y=True, alpha=0.3)
            self.logger.debug(f"Legend items after update: {[item[1].name() for item in self.legend.items if hasattr(item[1], 'name')]}")
            if len(added_legend_names) != len(self.legend.items):
                self.logger.warning(f"Expected 4 legend items, but found {len(self.legend.items)}: {[item[1].name() for item in self.legend.items if hasattr(item[1], 'name')]}")

        except Exception as e:
            self.main_plot.clear()
            self.legend.clear()
            self.logger.error(f"Failed to update plot: {str(e)}", exc_info=True)
            QMessageBox.warning(self, "Error", f"Failed to update plot: {str(e)}")

    def open_select_crms_window(self):
        w = QDialog(self)
        w.setWindowTitle("Select Verifications to Include")
        w.setGeometry(200, 200, 300, 400)
        w.setModal(True)
        layout = QVBoxLayout(w)

        tree_view = QTreeView()
        model = QStandardItemModel()
        model.setHorizontalHeaderLabels(["Label", "Include"])
        tree_view.setModel(model)
        tree_view.setRootIsDecorated(False)
        tree_view.header().resizeSection(0, 160)
        tree_view.header().resizeSection(1, 80)

        for label in sorted(self.parent.included_crms.keys()):
            value_item = QStandardItem(label)
            check_item = QStandardItem()
            check_item.setCheckable(True)
            check_item.setCheckState(Qt.CheckState.Checked if self.parent.included_crms[label].isChecked() else Qt.CheckState.Unchecked)
            model.appendRow([value_item, check_item])

        tree_view.clicked.connect(lambda index: self.toggle_crm_check(index, model))
        layout.addWidget(tree_view)

        button_layout = QHBoxLayout()
        select_all_btn = QPushButton("Select All")
        select_all_btn.clicked.connect(lambda: self.set_all_crms(True, model))
        button_layout.addWidget(select_all_btn)
        
        deselect_all_btn = QPushButton("Deselect All")
        deselect_all_btn.clicked.connect(lambda: self.set_all_crms(False, model))
        button_layout.addWidget(deselect_all_btn)
        
        close_btn = QPushButton("Close")
        close_btn.clicked.connect(w.accept)
        button_layout.addWidget(close_btn)
        
        layout.addLayout(button_layout)
        w.exec()

    def toggle_crm_check(self, index, model):
        if index.column() != 1:
            return
        label = model.item(index.row(), 0).text()
        if label in self.parent.included_crms:
            self.parent.included_crms[label].setChecked(not self.parent.included_crms[label].isChecked())
            model.item(index.row(), 1).setCheckState(
                Qt.CheckState.Checked if self.parent.included_crms[label].isChecked() else Qt.CheckState.Unchecked)
            self.update_plot()

    def set_all_crms(self, value, model):
        for label, checkbox in self.parent.included_crms.items():
            checkbox.setChecked(value)
        model.clear()
        model.setHorizontalHeaderLabels(["Label", "Include"])
        for label in sorted(self.parent.included_crms.keys()):
            value_item = QStandardItem(label)
            check_item = QStandardItem()
            check_item.setCheckable(True)
            check_item.setCheckState(Qt.CheckState.Checked if self.parent.included_crms[label].isChecked() else Qt.CheckState.Unchecked)
            model.appendRow([value_item, check_item])
        self.update_plot()<|MERGE_RESOLUTION|>--- conflicted
+++ resolved
@@ -196,16 +196,11 @@
                 first_blank_row = blank_rows.iloc[0]
                 blank_val = first_blank_row[self.selected_element] if pd.notna(first_blank_row[self.selected_element]) else 0
                 blank_val = float(blank_val) if self.is_numeric(blank_val) else 0
-<<<<<<< HEAD
-                if blank_val != 0:
-                    blank_correction_status = "Applied"
-=======
                 # if blank_val < 0:
                 #     self.logger.warning(f"Negative blank value detected: {blank_val}. Setting to 0.")
                 #     blank_val = 0
                 # if blank_val != 0:
                 blank_correction_status = "Applied"
->>>>>>> e1588c48
             self.logger.debug(f"Selected Blank Value: {blank_val}")
 
             # Get CRM labels
@@ -276,12 +271,8 @@
                             annotation += f"\n  - Status: Out of range (non-numeric data)."
                             annotation += f"\n  - Blank Value Subtracted: {self.format_number(blank_val)}"
                             annotation += f"\n  - Blank Correction Status: {blank_correction_status}"
-<<<<<<< HEAD
-                            annotation += f"\n  - Corrected Sample Value: {pivot_val}"
-=======
                             annotation += f"\n  - Sample Value - Blank: {pivot_val}"
                             annotation += f"\n  - Corrected Range: [N/A]"
->>>>>>> e1588c48
                             annotation += f"\n  - Status after Blank Subtraction: Out of range (non-numeric data)."
                             annotation += f"\n  - Soln Conc: {soln_conc} out_range"
                             annotation += f"\n  - Int: {int_val}"
@@ -331,13 +322,8 @@
                                 corrected_pivot = pivot_val_float - blank_val
                                 annotation += f"\n  - Blank Value Subtracted: {self.format_number(blank_val)}"
                                 annotation += f"\n  - Blank Correction Status: {blank_correction_status}"
-<<<<<<< HEAD
-                                annotation += f"\n  - Corrected Sample Value: {self.format_number(corrected_pivot)}"
-                                corrected_in_range = lower <= corrected_pivot <= upper
-=======
                                 annotation += f"\n  - Sample Value - Blank: {self.format_number(corrected_pivot)}"
                                 annotation += f"\n  - Corrected Range: [{self.format_number(lower)} to {self.format_number(upper)}]"
->>>>>>> e1588c48
                                 if corrected_in_range:
                                     annotation += f"\n  - Status after Blank Subtraction: In range."
                                 else:
